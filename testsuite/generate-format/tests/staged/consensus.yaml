---
AccessPath:
  STRUCT:
    - address:
        TYPENAME: AccountAddress
    - path: BYTES
AccountAddress:
  NEWTYPESTRUCT:
    TUPLEARRAY:
      CONTENT: U8
      SIZE: 32
AccountAuthenticator:
  ENUM:
    0:
      Ed25519:
        STRUCT:
          - public_key:
              TYPENAME: Ed25519PublicKey
          - signature:
              TYPENAME: Ed25519Signature
    1:
      MultiEd25519:
        STRUCT:
          - public_key:
              TYPENAME: MultiEd25519PublicKey
          - signature:
              TYPENAME: MultiEd25519Signature
    2:
      SingleKey:
        STRUCT:
          - authenticator:
              TYPENAME: SingleKeyAuthenticator
    3:
      MultiKey:
        STRUCT:
          - authenticator:
              TYPENAME: MultiKeyAuthenticator
AggregateSignature:
  STRUCT:
    - validator_bitmask:
        TYPENAME: BitVec
    - sig:
        OPTION:
          TYPENAME: Signature
AggregateSignatureWithRounds:
  STRUCT:
    - sig:
        TYPENAME: AggregateSignature
    - rounds:
        SEQ: U64
Any:
  STRUCT:
    - type_name: STR
    - data: BYTES
AnyPublicKey:
  ENUM:
    0:
      Ed25519:
        STRUCT:
          - public_key:
              TYPENAME: Ed25519PublicKey
    1:
      Secp256k1Ecdsa:
        STRUCT:
          - public_key:
              TYPENAME: Secp256k1EcdsaPublicKey
    2:
      Secp256r1Ecdsa:
        STRUCT:
          - public_key:
              TYPENAME: Secp256r1EcdsaPublicKey
    3:
      ZkId:
        STRUCT:
          - public_key:
              TYPENAME: ZkIdPublicKey
AnySignature:
  ENUM:
    0:
      Ed25519:
        STRUCT:
          - signature:
              TYPENAME: Ed25519Signature
    1:
      Secp256k1Ecdsa:
        STRUCT:
          - signature:
              TYPENAME: Secp256k1EcdsaSignature
    2:
      WebAuthn:
        STRUCT:
          - signature:
              TYPENAME: PartialAuthenticatorAssertionResponse
    3:
      ZkId:
        STRUCT:
          - signature:
              TYPENAME: ZkIdSignature
AssertionSignature:
  ENUM:
    0:
      Secp256r1Ecdsa:
        STRUCT:
          - signature:
              TYPENAME: Secp256r1EcdsaSignature
Batch:
  STRUCT:
    - batch_info:
        TYPENAME: BatchInfo
    - payload:
        TYPENAME: BatchPayload
BatchId:
  STRUCT:
    - id: U64
    - nonce: U64
BatchInfo:
  STRUCT:
    - author:
        TYPENAME: AccountAddress
    - batch_id:
        TYPENAME: BatchId
    - epoch: U64
    - expiration: U64
    - digest:
        TYPENAME: HashValue
    - num_txns: U64
    - num_bytes: U64
    - gas_bucket_start: U64
BatchMsg:
  STRUCT:
    - batches:
        SEQ:
          TYPENAME: Batch
BatchPayload:
  STRUCT:
    - author:
        TYPENAME: AccountAddress
    - txns:
        SEQ:
          TYPENAME: SignedTransaction
BatchRequest:
  STRUCT:
    - epoch: U64
    - source:
        TYPENAME: AccountAddress
    - digest:
        TYPENAME: HashValue
BatchResponse:
  ENUM:
    0:
      Batch:
        NEWTYPE:
          TYPENAME: Batch
    1:
      NotFound:
        NEWTYPE:
          TYPENAME: LedgerInfoWithSignatures
BitVec:
  STRUCT:
    - inner: BYTES
Block:
  STRUCT:
    - block_data:
        TYPENAME: BlockData
    - signature:
        OPTION:
          TYPENAME: Signature
BlockData:
  STRUCT:
    - epoch: U64
    - round: U64
    - timestamp_usecs: U64
    - quorum_cert:
        TYPENAME: QuorumCert
    - block_type:
        TYPENAME: BlockType
BlockInfo:
  STRUCT:
    - epoch: U64
    - round: U64
    - id:
        TYPENAME: HashValue
    - executed_state_id:
        TYPENAME: HashValue
    - version: U64
    - timestamp_usecs: U64
    - next_epoch_state:
        OPTION:
          TYPENAME: EpochState
BlockMetadata:
  STRUCT:
    - id:
        TYPENAME: HashValue
    - epoch: U64
    - round: U64
    - proposer:
        TYPENAME: AccountAddress
    - previous_block_votes_bitvec: BYTES
    - failed_proposer_indices:
        SEQ: U32
    - timestamp_usecs: U64
BlockMetadataExt:
  ENUM:
    0:
      V0:
        NEWTYPE:
          TYPENAME: BlockMetadata
    1:
      V1:
        NEWTYPE:
          TYPENAME: BlockMetadataWithRandomness
BlockMetadataWithRandomness:
  STRUCT:
    - id:
        TYPENAME: HashValue
    - epoch: U64
    - round: U64
    - proposer:
        TYPENAME: AccountAddress
    - previous_block_votes_bitvec: BYTES
    - failed_proposer_indices:
        SEQ: U32
    - timestamp_usecs: U64
    - randomness:
        OPTION:
          TYPENAME: Randomness
BlockRetrievalRequest:
  STRUCT:
    - block_id:
        TYPENAME: HashValue
    - num_blocks: U64
    - target_block_id:
        OPTION:
          TYPENAME: HashValue
BlockRetrievalResponse:
  STRUCT:
    - status:
        TYPENAME: BlockRetrievalStatus
    - blocks:
        SEQ:
          TYPENAME: Block
BlockRetrievalStatus:
  ENUM:
    0:
      Succeeded: UNIT
    1:
      IdNotFound: UNIT
    2:
      NotEnoughBlocks: UNIT
    3:
      SucceededWithTarget: UNIT
BlockType:
  ENUM:
    0:
      Proposal:
        STRUCT:
          - payload:
              TYPENAME: Payload
          - author:
              TYPENAME: AccountAddress
          - failed_authors:
              SEQ:
                TUPLE:
                  - U64
                  - TYPENAME: AccountAddress
    1:
      NilBlock:
        STRUCT:
          - failed_authors:
              SEQ:
                TUPLE:
                  - U64
                  - TYPENAME: AccountAddress
    2:
      Genesis: UNIT
    3:
      ProposalExt:
        NEWTYPE:
          TYPENAME: ProposalExt
ChainId:
  NEWTYPESTRUCT: U8
ChangeSet:
  STRUCT:
    - write_set:
        TYPENAME: WriteSet
    - events:
        SEQ:
          TYPENAME: ContractEvent
CommitDecision:
  STRUCT:
    - ledger_info:
        TYPENAME: LedgerInfoWithSignatures
CommitMessage:
  ENUM:
    0:
      Vote:
        NEWTYPE:
          TYPENAME: CommitVote
    1:
      Decision:
        NEWTYPE:
          TYPENAME: CommitDecision
    2:
      Ack:
        NEWTYPE: UNIT
    3:
      Nack: UNIT
CommitVote:
  STRUCT:
    - author:
        TYPENAME: AccountAddress
    - ledger_info:
        TYPENAME: LedgerInfo
    - signature:
        TYPENAME: Signature
ConsensusMsg:
  ENUM:
    0:
      BlockRetrievalRequest:
        NEWTYPE:
          TYPENAME: BlockRetrievalRequest
    1:
      BlockRetrievalResponse:
        NEWTYPE:
          TYPENAME: BlockRetrievalResponse
    2:
      EpochRetrievalRequest:
        NEWTYPE:
          TYPENAME: EpochRetrievalRequest
    3:
      ProposalMsg:
        NEWTYPE:
          TYPENAME: ProposalMsg
    4:
      SyncInfo:
        NEWTYPE:
          TYPENAME: SyncInfo
    5:
      EpochChangeProof:
        NEWTYPE:
          TYPENAME: EpochChangeProof
    6:
      VoteMsg:
        NEWTYPE:
          TYPENAME: VoteMsg
    7:
      CommitVoteMsg:
        NEWTYPE:
          TYPENAME: CommitVote
    8:
      CommitDecisionMsg:
        NEWTYPE:
          TYPENAME: CommitDecision
    9:
      BatchMsg:
        NEWTYPE:
          TYPENAME: BatchMsg
    10:
      BatchRequestMsg:
        NEWTYPE:
          TYPENAME: BatchRequest
    11:
      BatchResponse:
        NEWTYPE:
          TYPENAME: Batch
    12:
      SignedBatchInfo:
        NEWTYPE:
          TYPENAME: SignedBatchInfoMsg
    13:
      ProofOfStoreMsg:
        NEWTYPE:
          TYPENAME: ProofOfStoreMsg
    14:
      DAGMessage:
        NEWTYPE:
          TYPENAME: DAGNetworkMessage
    15:
      CommitMessage:
        NEWTYPE:
          TYPENAME: CommitMessage
    16:
      RandGenMessage:
        NEWTYPE:
          TYPENAME: RandGenMessage
    17:
      BatchResponseV2:
        NEWTYPE:
          TYPENAME: BatchResponse
ContractEvent:
  ENUM:
    0:
      V1:
        NEWTYPE:
          TYPENAME: ContractEventV1
    1:
      V2:
        NEWTYPE:
          TYPENAME: ContractEventV2
ContractEventV1:
  STRUCT:
    - key:
        TYPENAME: EventKey
    - sequence_number: U64
    - type_tag:
        TYPENAME: TypeTag
    - event_data: BYTES
ContractEventV2:
  STRUCT:
    - type_tag:
        TYPENAME: TypeTag
    - event_data: BYTES
DAGNetworkMessage:
  STRUCT:
    - epoch: U64
    - data: BYTES
DKGTranscript:
  STRUCT:
    - metadata:
        TYPENAME: DKGTranscriptMetadata
    - transcript_bytes: BYTES
DKGTranscriptMetadata:
  STRUCT:
    - epoch: U64
    - author:
        TYPENAME: AccountAddress
DummyValidatorTransaction:
  STRUCT:
    - valid: BOOL
    - payload: BYTES
Ed25519PublicKey:
  NEWTYPESTRUCT: BYTES
Ed25519Signature:
  NEWTYPESTRUCT: BYTES
EntryFunction:
  STRUCT:
    - module:
        TYPENAME: ModuleId
    - function:
        TYPENAME: Identifier
    - ty_args:
        SEQ:
          TYPENAME: TypeTag
    - args:
        SEQ: BYTES
EphemeralPublicKey:
  ENUM:
    0:
      Ed25519:
        STRUCT:
          - public_key:
              TYPENAME: Ed25519PublicKey
EphemeralSignature:
  ENUM:
    0:
      Ed25519:
        STRUCT:
          - signature:
              TYPENAME: Ed25519Signature
EpochChangeProof:
  STRUCT:
    - ledger_info_with_sigs:
        SEQ:
          TYPENAME: LedgerInfoWithSignatures
    - more: BOOL
EpochRetrievalRequest:
  STRUCT:
    - start_epoch: U64
    - end_epoch: U64
EpochState:
  STRUCT:
    - epoch: U64
    - verifier:
        TYPENAME: ValidatorVerifier
EventKey:
  STRUCT:
    - creation_number: U64
    - account_address:
        TYPENAME: AccountAddress
Groth16Zkp:
  STRUCT:
    - a:
        SEQ: STR
    - b:
        SEQ:
          SEQ: STR
    - c:
        SEQ: STR
HashValue:
  STRUCT:
    - hash:
        TUPLEARRAY:
          CONTENT: U8
          SIZE: 32
IdCommitment:
  NEWTYPESTRUCT:
    TUPLEARRAY:
      CONTENT: U8
      SIZE: 32
Identifier:
  NEWTYPESTRUCT: STR
JWKMoveStruct:
  STRUCT:
    - variant:
        TYPENAME: Any
LedgerInfo:
  STRUCT:
    - commit_info:
        TYPENAME: BlockInfo
    - consensus_data_hash:
        TYPENAME: HashValue
LedgerInfoWithSignatures:
  ENUM:
    0:
      V0:
        NEWTYPE:
          TYPENAME: LedgerInfoWithV0
LedgerInfoWithV0:
  STRUCT:
    - ledger_info:
        TYPENAME: LedgerInfo
    - signatures:
        TYPENAME: AggregateSignature
Module:
  STRUCT:
    - code: BYTES
ModuleBundle:
  STRUCT:
    - codes:
        SEQ:
          TYPENAME: Module
ModuleId:
  STRUCT:
    - address:
        TYPENAME: AccountAddress
    - name:
        TYPENAME: Identifier
MultiEd25519PublicKey:
  NEWTYPESTRUCT: BYTES
MultiEd25519Signature:
  NEWTYPESTRUCT: BYTES
MultiKey:
  STRUCT:
    - public_keys:
        SEQ:
          TYPENAME: AnyPublicKey
    - signatures_required: U8
MultiKeyAuthenticator:
  STRUCT:
    - public_keys:
        TYPENAME: MultiKey
    - signatures:
        SEQ:
          TYPENAME: AnySignature
    - signatures_bitmap:
        TYPENAME: BitVec
Multisig:
  STRUCT:
    - multisig_address:
        TYPENAME: AccountAddress
    - transaction_payload:
        OPTION:
          TYPENAME: MultisigTransactionPayload
MultisigTransactionPayload:
  ENUM:
    0:
      EntryFunction:
        NEWTYPE:
          TYPENAME: EntryFunction
OpenIdSig:
  STRUCT:
    - jwt_sig: STR
    - jwt_payload: STR
    - uid_key: STR
    - epk_blinder:
        TUPLEARRAY:
          CONTENT: U8
          SIZE: 31
    - pepper:
        TYPENAME: Pepper
PartialAuthenticatorAssertionResponse:
  STRUCT:
    - signature:
        TYPENAME: AssertionSignature
    - authenticator_data: BYTES
    - client_data_json: BYTES
Payload:
  ENUM:
    0:
      DirectMempool:
        NEWTYPE:
          SEQ:
            TYPENAME: SignedTransaction
    1:
      InQuorumStore:
        NEWTYPE:
          TYPENAME: ProofWithData
Pepper:
  NEWTYPESTRUCT:
    TUPLEARRAY:
      CONTENT: U8
      SIZE: 31
ProofOfStore:
  STRUCT:
    - info:
        TYPENAME: BatchInfo
    - multi_signature:
        TYPENAME: AggregateSignature
ProofOfStoreMsg:
  STRUCT:
    - proofs:
        SEQ:
          TYPENAME: ProofOfStore
ProofWithData:
  STRUCT:
    - proofs:
        SEQ:
          TYPENAME: ProofOfStore
ProposalExt:
  ENUM:
    0:
      V0:
        STRUCT:
          - validator_txns:
              SEQ:
                TYPENAME: ValidatorTransaction
          - payload:
              TYPENAME: Payload
          - author:
              TYPENAME: AccountAddress
          - failed_authors:
              SEQ:
                TUPLE:
                  - U64
                  - TYPENAME: AccountAddress
ProposalMsg:
  STRUCT:
    - proposal:
        TYPENAME: Block
    - sync_info:
        TYPENAME: SyncInfo
ProviderJWKs:
  STRUCT:
    - issuer:
        SEQ: U8
    - version: U64
    - jwks:
        SEQ:
          TYPENAME: JWKMoveStruct
PublicKey:
  NEWTYPESTRUCT: BYTES
QuorumCert:
  STRUCT:
    - vote_data:
        TYPENAME: VoteData
    - signed_ledger_info:
        TYPENAME: LedgerInfoWithSignatures
QuorumCertifiedUpdate:
  STRUCT:
    - authors:
        SEQ:
          TYPENAME: AccountAddress
    - observed:
        TYPENAME: ProviderJWKs
    - multi_sig_bytes:
        SEQ: U8
RandGenMessage:
  STRUCT:
    - epoch: U64
    - data: BYTES
RandMetadata:
  STRUCT:
    - metadata_to_sign:
        TYPENAME: RandMetadataToSign
    - block_id:
        TYPENAME: HashValue
    - timestamp: U64
RandMetadataToSign:
  STRUCT:
    - epoch: U64
    - round: U64
Randomness:
  STRUCT:
    - metadata:
        TYPENAME: RandMetadata
    - randomness: BYTES
RawTransaction:
  STRUCT:
    - sender:
        TYPENAME: AccountAddress
    - sequence_number: U64
    - payload:
        TYPENAME: TransactionPayload
    - max_gas_amount: U64
    - gas_unit_price: U64
    - expiration_timestamp_secs: U64
    - chain_id:
        TYPENAME: ChainId
Script:
  STRUCT:
    - code: BYTES
    - ty_args:
        SEQ:
          TYPENAME: TypeTag
    - args:
        SEQ:
          TYPENAME: TransactionArgument
Secp256k1EcdsaPrivateKey:
  NEWTYPESTRUCT: BYTES
Secp256k1EcdsaPublicKey:
  NEWTYPESTRUCT: BYTES
Secp256k1EcdsaSignature:
  NEWTYPESTRUCT: BYTES
Secp256r1EcdsaPrivateKey:
  NEWTYPESTRUCT: BYTES
Secp256r1EcdsaPublicKey:
  NEWTYPESTRUCT: BYTES
Secp256r1EcdsaSignature:
  NEWTYPESTRUCT: BYTES
Signature:
  NEWTYPESTRUCT: BYTES
SignedBatchInfo:
  STRUCT:
    - info:
        TYPENAME: BatchInfo
    - signer:
        TYPENAME: AccountAddress
    - signature:
        TYPENAME: Signature
SignedBatchInfoMsg:
  STRUCT:
    - signed_infos:
        SEQ:
          TYPENAME: SignedBatchInfo
SignedTransaction:
  STRUCT:
    - raw_txn:
        TYPENAME: RawTransaction
    - authenticator:
        TYPENAME: TransactionAuthenticator
SingleKeyAuthenticator:
  STRUCT:
    - public_key:
        TYPENAME: AnyPublicKey
    - signature:
        TYPENAME: AnySignature
StateKey:
  ENUM:
    0:
      AccessPath:
        NEWTYPE:
          TYPENAME: AccessPath
    1:
      TableItem:
        STRUCT:
          - handle:
              TYPENAME: TableHandle
          - key: BYTES
    2:
      Raw:
        NEWTYPE: BYTES
StateValueMetadata:
  ENUM:
    0:
      V0:
        STRUCT:
          - deposit: U64
          - creation_time_usecs: U64
    1:
      V1:
        STRUCT:
          - slot_deposit: U64
          - bytes_deposit: U64
          - creation_time_usecs: U64
StructTag:
  STRUCT:
    - address:
        TYPENAME: AccountAddress
    - module:
        TYPENAME: Identifier
    - name:
        TYPENAME: Identifier
    - type_args:
        SEQ:
          TYPENAME: TypeTag
SyncInfo:
  STRUCT:
    - highest_quorum_cert:
        TYPENAME: QuorumCert
    - highest_ordered_cert:
        OPTION:
          TYPENAME: QuorumCert
    - highest_commit_cert:
        TYPENAME: QuorumCert
    - highest_2chain_timeout_cert:
        OPTION:
          TYPENAME: TwoChainTimeoutCertificate
TableHandle:
  NEWTYPESTRUCT:
    TYPENAME: AccountAddress
Transaction:
  ENUM:
    0:
      UserTransaction:
        NEWTYPE:
          TYPENAME: SignedTransaction
    1:
      GenesisTransaction:
        NEWTYPE:
          TYPENAME: WriteSetPayload
    2:
      BlockMetadata:
        NEWTYPE:
          TYPENAME: BlockMetadata
    3:
      StateCheckpoint:
        NEWTYPE:
          TYPENAME: HashValue
    4:
      ValidatorTransaction:
        NEWTYPE:
          TYPENAME: ValidatorTransaction
    5:
      BlockMetadataExt:
        NEWTYPE:
          TYPENAME: BlockMetadataExt
TransactionArgument:
  ENUM:
    0:
      U8:
        NEWTYPE: U8
    1:
      U64:
        NEWTYPE: U64
    2:
      U128:
        NEWTYPE: U128
    3:
      Address:
        NEWTYPE:
          TYPENAME: AccountAddress
    4:
      U8Vector:
        NEWTYPE: BYTES
    5:
      Bool:
        NEWTYPE: BOOL
    6:
      U16:
        NEWTYPE: U16
    7:
      U32:
        NEWTYPE: U32
    8:
      U256:
        NEWTYPE:
          TUPLEARRAY:
            CONTENT: U8
            SIZE: 32
TransactionAuthenticator:
  ENUM:
    0:
      Ed25519:
        STRUCT:
          - public_key:
              TYPENAME: Ed25519PublicKey
          - signature:
              TYPENAME: Ed25519Signature
    1:
      MultiEd25519:
        STRUCT:
          - public_key:
              TYPENAME: MultiEd25519PublicKey
          - signature:
              TYPENAME: MultiEd25519Signature
    2:
      MultiAgent:
        STRUCT:
          - sender:
              TYPENAME: AccountAuthenticator
          - secondary_signer_addresses:
              SEQ:
                TYPENAME: AccountAddress
          - secondary_signers:
              SEQ:
                TYPENAME: AccountAuthenticator
    3:
      FeePayer:
        STRUCT:
          - sender:
              TYPENAME: AccountAuthenticator
          - secondary_signer_addresses:
              SEQ:
                TYPENAME: AccountAddress
          - secondary_signers:
              SEQ:
                TYPENAME: AccountAuthenticator
          - fee_payer_address:
              TYPENAME: AccountAddress
          - fee_payer_signer:
              TYPENAME: AccountAuthenticator
    4:
      SingleSender:
        STRUCT:
          - sender:
              TYPENAME: AccountAuthenticator
TransactionPayload:
  ENUM:
    0:
      Script:
        NEWTYPE:
          TYPENAME: Script
    1:
      ModuleBundle:
        NEWTYPE:
          TYPENAME: ModuleBundle
    2:
      EntryFunction:
        NEWTYPE:
          TYPENAME: EntryFunction
    3:
      Multisig:
        NEWTYPE:
          TYPENAME: Multisig
TwoChainTimeout:
  STRUCT:
    - epoch: U64
    - round: U64
    - quorum_cert:
        TYPENAME: QuorumCert
TwoChainTimeoutCertificate:
  STRUCT:
    - timeout:
        TYPENAME: TwoChainTimeout
    - signatures_with_rounds:
        TYPENAME: AggregateSignatureWithRounds
TypeTag:
  ENUM:
    0:
      bool: UNIT
    1:
      u8: UNIT
    2:
      u64: UNIT
    3:
      u128: UNIT
    4:
      address: UNIT
    5:
      signer: UNIT
    6:
      vector:
        NEWTYPE:
          TYPENAME: TypeTag
    7:
      struct:
        NEWTYPE:
          TYPENAME: StructTag
    8:
      u16: UNIT
    9:
      u32: UNIT
    10:
      u256: UNIT
ValidatorConsensusInfo:
  STRUCT:
    - address:
        TYPENAME: AccountAddress
    - public_key:
        TYPENAME: PublicKey
    - voting_power: U64
ValidatorTransaction:
  ENUM:
    0:
      DummyTopic1:
        NEWTYPE:
          TYPENAME: DummyValidatorTransaction
    1:
<<<<<<< HEAD
      ObservedJWKsUpdates:
        STRUCT:
          - updates:
              MAP:
                KEY:
                  SEQ: U8
                VALUE:
                  TYPENAME: QuorumCertifiedUpdate
=======
      DKGResult:
        NEWTYPE:
          TYPENAME: DKGTranscript
>>>>>>> ffe38cf9
    2:
      DummyTopic2:
        NEWTYPE:
          TYPENAME: DummyValidatorTransaction
ValidatorVerifier:
  STRUCT:
    - validator_infos:
        SEQ:
          TYPENAME: ValidatorConsensusInfo
Vote:
  STRUCT:
    - vote_data:
        TYPENAME: VoteData
    - author:
        TYPENAME: AccountAddress
    - ledger_info:
        TYPENAME: LedgerInfo
    - signature:
        TYPENAME: Signature
    - two_chain_timeout:
        OPTION:
          TUPLE:
            - TYPENAME: TwoChainTimeout
            - TYPENAME: Signature
VoteData:
  STRUCT:
    - proposed:
        TYPENAME: BlockInfo
    - parent:
        TYPENAME: BlockInfo
VoteMsg:
  STRUCT:
    - vote:
        TYPENAME: Vote
    - sync_info:
        TYPENAME: SyncInfo
WriteOp:
  ENUM:
    0:
      Creation:
        NEWTYPE: BYTES
    1:
      Modification:
        NEWTYPE: BYTES
    2:
      Deletion: UNIT
    3:
      CreationWithMetadata:
        STRUCT:
          - data: BYTES
          - metadata:
              TYPENAME: StateValueMetadata
    4:
      ModificationWithMetadata:
        STRUCT:
          - data: BYTES
          - metadata:
              TYPENAME: StateValueMetadata
    5:
      DeletionWithMetadata:
        STRUCT:
          - metadata:
              TYPENAME: StateValueMetadata
WriteSet:
  ENUM:
    0:
      V0:
        NEWTYPE:
          TYPENAME: WriteSetV0
WriteSetMut:
  STRUCT:
    - write_set:
        MAP:
          KEY:
            TYPENAME: StateKey
          VALUE:
            TYPENAME: WriteOp
WriteSetPayload:
  ENUM:
    0:
      Direct:
        NEWTYPE:
          TYPENAME: ChangeSet
    1:
      Script:
        STRUCT:
          - execute_as:
              TYPENAME: AccountAddress
          - script:
              TYPENAME: Script
WriteSetV0:
  NEWTYPESTRUCT:
    TYPENAME: WriteSetMut
ZkIdPublicKey:
  STRUCT:
    - iss: STR
    - idc:
        TYPENAME: IdCommitment
ZkIdSignature:
  STRUCT:
    - sig:
        TYPENAME: ZkpOrOpenIdSig
    - jwt_header: STR
    - exp_timestamp_secs: U64
    - ephemeral_pubkey:
        TYPENAME: EphemeralPublicKey
    - ephemeral_signature:
        TYPENAME: EphemeralSignature
ZkpOrOpenIdSig:
  ENUM:
    0:
      Groth16Zkp:
        NEWTYPE:
          TYPENAME: Groth16Zkp
    1:
      OpenIdSig:
        NEWTYPE:
          TYPENAME: OpenIdSig<|MERGE_RESOLUTION|>--- conflicted
+++ resolved
@@ -976,7 +976,14 @@
         NEWTYPE:
           TYPENAME: DummyValidatorTransaction
     1:
-<<<<<<< HEAD
+      DKGResult:
+        NEWTYPE:
+          TYPENAME: DKGTranscript
+    2:
+      DummyTopic2:
+        NEWTYPE:
+          TYPENAME: DummyValidatorTransaction
+    3:
       ObservedJWKsUpdates:
         STRUCT:
           - updates:
@@ -985,15 +992,6 @@
                   SEQ: U8
                 VALUE:
                   TYPENAME: QuorumCertifiedUpdate
-=======
-      DKGResult:
-        NEWTYPE:
-          TYPENAME: DKGTranscript
->>>>>>> ffe38cf9
-    2:
-      DummyTopic2:
-        NEWTYPE:
-          TYPENAME: DummyValidatorTransaction
 ValidatorVerifier:
   STRUCT:
     - validator_infos:
