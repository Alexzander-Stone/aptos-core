--- conflicted
+++ resolved
@@ -27,11 +27,8 @@
 use aptos_framework::ReleaseBundle;
 use aptos_jwk_consensus::start_jwk_consensus_runtime;
 use aptos_logger::{prelude::*, telemetry_log_writer::TelemetryLog, Level, LoggerFilterUpdater};
-<<<<<<< HEAD
 use aptos_network2::application::ApplicationCollector;
-=======
 use aptos_safety_rules::safety_rules_manager::load_consensus_key_from_secure_storage;
->>>>>>> e34cd18d
 use aptos_state_sync_driver::driver_factory::StateSyncRuntimes;
 use aptos_types::chain_id::ChainId;
 use aptos_validator_transaction_pool::VTxnPoolState;
@@ -735,26 +732,6 @@
         _ => None,
     };
 
-<<<<<<< HEAD
-    let jwk_consensus_runtime = if let Some(obj) = jwk_consensus_network_interfaces {
-        let ApplicationNetworkInterfaces {
-            network_client,
-            network_events,
-        } = obj;
-        let (reconfig_events, onchain_jwk_updated_events) = jwk_consensus_subscriptions.expect(
-            "JWK consensus needs to listen to NewEpochEvents and OnChainJWKMapUpdated events.",
-        );
-        let jwk_consensus_runtime = start_jwk_consensus_runtime(
-            network_client,
-            network_events,
-            vtxn_pool.clone(),
-            reconfig_events,
-            onchain_jwk_updated_events,
-        );
-        Some(jwk_consensus_runtime)
-    } else {
-        None
-=======
     let maybe_jwk_consensus_key =
         load_consensus_key_from_secure_storage(&node_config.consensus.safety_rules);
     debug!("maybe_jwk_consensus_key={:?}", maybe_jwk_consensus_key);
@@ -763,7 +740,7 @@
         (Some(interfaces), Ok(consensus_key)) => {
             let ApplicationNetworkInterfaces {
                 network_client,
-                network_service_events,
+                network_events,
             } = interfaces;
             let (reconfig_events, onchain_jwk_updated_events) = jwk_consensus_subscriptions.expect(
                 "JWK consensus needs to listen to NewEpochEvents and OnChainJWKMapUpdated events.",
@@ -773,7 +750,7 @@
                 my_addr,
                 consensus_key,
                 network_client,
-                network_service_events,
+                network_events,
                 reconfig_events,
                 onchain_jwk_updated_events,
                 vtxn_pool.clone(),
@@ -781,7 +758,6 @@
             Some(jwk_consensus_runtime)
         },
         _ => None,
->>>>>>> e34cd18d
     };
 
     // Create the consensus runtime (this blocks on state sync first)
