--- conflicted
+++ resolved
@@ -13,13 +13,9 @@
         ensures [abstract] result == spec_fetch_and_increment_txn_counter();
     }
 
-<<<<<<< HEAD
-    spec is_unbiasable(): bool {
-=======
     spec fun spec_fetch_and_increment_txn_counter(): vector<u8>;
 
-    spec is_safe_call(): bool {
->>>>>>> d78f6902
+    spec is_unbiasable(): bool {
         pragma opaque;
         aborts_if [abstract] false;
         ensures [abstract] result == spec_is_safe_call();
