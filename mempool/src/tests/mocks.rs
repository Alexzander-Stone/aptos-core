--- conflicted
+++ resolved
@@ -10,7 +10,7 @@
 use anyhow::{format_err, Result};
 use aptos_channels::{self, aptos_channel, message_queues::QueueStyle};
 use aptos_config::{
-    config::{NetworkConfig, NodeConfig},
+    config::{NetworkConfig, NodeConfig, RoleType},
     network_id::NetworkId,
 };
 use aptos_event_notifications::{ReconfigNotification, ReconfigNotificationListener};
@@ -23,7 +23,7 @@
     },
     // peer_manager::{conn_notifs_channel, ConnectionRequestSender, PeerManagerRequestSender},
     protocols::{
-        network::{NetworkEvents, NetworkSender, NewNetworkEvents, NewNetworkSender},
+        network::{NetworkEvents, NetworkSender, NetworkSource, NewNetworkEvents, NewNetworkSender, OutboundPeerConnections},
         wire::handshake::v1::ProtocolId::MempoolDirectSend,
     },
 };
@@ -42,13 +42,7 @@
     collections::{BTreeMap, HashMap},
     sync::Arc,
 };
-<<<<<<< HEAD
-use tokio::runtime::{Handle, Runtime};
-use aptos_config::config::RoleType;
-use aptos_network2::protocols::network::{NetworkSource, OutboundPeerConnections};
-=======
 use tokio::runtime::Handle;
->>>>>>> bb06c7df
 
 /// Mock of a running instance of shared mempool.
 pub struct MockSharedMempool {
