// Copyright © Aptos Foundation
// Parts of the project are originally copyright © Meta Platforms, Inc.
// SPDX-License-Identifier: Apache-2.0

use crate::{
    counters,
    epoch_manager::EpochManager,
    network::NetworkTask,
    network_interface::{ConsensusMsg, ConsensusNetworkClient},
    persistent_liveness_storage::StorageWriteProxy,
    pipeline::execution_client::ExecutionProxyClient,
    quorum_store::quorum_store_db::QuorumStoreDB,
    rand::rand_gen::storage::db::RandDb,
    state_computer::ExecutionProxy,
    transaction_filter::TransactionFilter,
    txn_notifier::MempoolNotifier,
    util::time_service::ClockTimeService,
};
use aptos_bounded_executor::BoundedExecutor;
use aptos_config::config::NodeConfig;
use aptos_consensus_notifications::ConsensusNotificationSender;
use aptos_event_notifications::{DbBackedOnChainConfig, ReconfigNotificationListener};
use aptos_executor::block_executor::BlockExecutor;
use aptos_logger::prelude::*;
use aptos_mempool::QuorumStoreRequest;
use aptos_network::application::interface::{NetworkClient, NetworkServiceEvents};
use aptos_storage_interface::DbReaderWriter;
use aptos_validator_transaction_pool::VTxnPoolState;
use aptos_vm::AptosVM;
use futures::channel::mpsc;
use std::sync::Arc;
use tokio::runtime::Runtime;

/// Helper function to start consensus based on configuration and return the runtime
pub fn start_consensus(
    node_config: &NodeConfig,
    network_client: NetworkClient<ConsensusMsg>,
    network_service_events: NetworkServiceEvents<ConsensusMsg>,
    state_sync_notifier: Arc<dyn ConsensusNotificationSender>,
    consensus_to_mempool_sender: mpsc::Sender<QuorumStoreRequest>,
    aptos_db: DbReaderWriter,
    reconfig_events: ReconfigNotificationListener<DbBackedOnChainConfig>,
    vtxn_pool: VTxnPoolState,
) -> (Runtime, Arc<StorageWriteProxy>, Arc<QuorumStoreDB>) {
    let runtime = aptos_runtimes::spawn_named_runtime("consensus".into(), None);
    let storage = Arc::new(StorageWriteProxy::new(node_config, aptos_db.reader.clone()));
    let quorum_store_db = Arc::new(QuorumStoreDB::new(node_config.storage.dir()));

    let txn_notifier = Arc::new(MempoolNotifier::new(
        consensus_to_mempool_sender.clone(),
        node_config.consensus.mempool_executed_txn_timeout_ms,
    ));

    let execution_proxy = ExecutionProxy::new(
        Arc::new(BlockExecutor::<AptosVM>::new(aptos_db)),
        txn_notifier,
        state_sync_notifier,
        runtime.handle(),
        TransactionFilter::new(node_config.execution.transaction_filter.clone()),
    );

    let time_service = Arc::new(ClockTimeService::new(runtime.handle().clone()));

    let (timeout_sender, timeout_receiver) =
        aptos_channels::new(1_024, &counters::PENDING_ROUND_TIMEOUTS);
    let (self_sender, self_receiver) = aptos_channels::new(1_024, &counters::PENDING_SELF_MESSAGES);
    let consensus_network_client = ConsensusNetworkClient::new(network_client);
    let bounded_executor = BoundedExecutor::new(8, runtime.handle().clone());
<<<<<<< HEAD
    let rand_storage = Arc::new(RandDb::new(node_config.storage.dir()));
=======

    let execution_client = Arc::new(ExecutionProxyClient::new(
        Arc::new(execution_proxy),
        node_config.validator_network.as_ref().unwrap().peer_id(),
        self_sender.clone(),
        consensus_network_client.clone(),
        bounded_executor.clone(),
    ));

>>>>>>> 72906abc
    let epoch_mgr = EpochManager::new(
        node_config,
        time_service,
        self_sender,
        consensus_network_client,
        timeout_sender,
        consensus_to_mempool_sender,
        execution_client,
        storage.clone(),
        quorum_store_db.clone(),
        reconfig_events,
        bounded_executor,
        aptos_time_service::TimeService::real(),
        vtxn_pool,
        rand_storage,
    );

    let (network_task, network_receiver) = NetworkTask::new(network_service_events, self_receiver);

    runtime.spawn(network_task.start());
    runtime.spawn(epoch_mgr.start(timeout_receiver, network_receiver));

    debug!("Consensus started.");
    (runtime, storage, quorum_store_db)
}<|MERGE_RESOLUTION|>--- conflicted
+++ resolved
@@ -66,19 +66,17 @@
     let (self_sender, self_receiver) = aptos_channels::new(1_024, &counters::PENDING_SELF_MESSAGES);
     let consensus_network_client = ConsensusNetworkClient::new(network_client);
     let bounded_executor = BoundedExecutor::new(8, runtime.handle().clone());
-<<<<<<< HEAD
     let rand_storage = Arc::new(RandDb::new(node_config.storage.dir()));
-=======
-
     let execution_client = Arc::new(ExecutionProxyClient::new(
+        node_config.consensus.clone(),
         Arc::new(execution_proxy),
         node_config.validator_network.as_ref().unwrap().peer_id(),
         self_sender.clone(),
         consensus_network_client.clone(),
         bounded_executor.clone(),
+        rand_storage.clone(),
     ));
 
->>>>>>> 72906abc
     let epoch_mgr = EpochManager::new(
         node_config,
         time_service,
