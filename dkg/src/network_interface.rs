// Copyright © Aptos Foundation

<<<<<<< HEAD
use aptos_network2::ProtocolId;
=======
use crate::DKGMessage;
use aptos_config::network_id::{NetworkId, PeerNetworkId};
use aptos_network::{
    application::{error::Error, interface::NetworkClientInterface},
    ProtocolId,
};
use aptos_types::PeerId;
use std::time::Duration;

pub const RPC: &[ProtocolId] = &[
    ProtocolId::DKGRpcCompressed,
    ProtocolId::DKGRpcBcs,
    ProtocolId::DKGRpcJson,
];
>>>>>>> abdf0e15

pub const DIRECT_SEND: &[ProtocolId] = &[
    ProtocolId::DKGDirectSendCompressed,
    ProtocolId::DKGDirectSendBcs,
    ProtocolId::DKGDirectSendJson,
];

#[derive(Clone)]
pub struct DKGNetworkClient<NetworkClient> {
    network_client: NetworkClient,
}

impl<NetworkClient: NetworkClientInterface<DKGMessage>> DKGNetworkClient<NetworkClient> {
    /// Returns a new DKG network client
    pub fn new(network_client: NetworkClient) -> Self {
        Self { network_client }
    }

    /// Send a RPC to the destination peer
    pub async fn send_rpc(
        &self,
        peer: PeerId,
        message: DKGMessage,
        rpc_timeout: Duration,
    ) -> Result<DKGMessage, Error> {
        let peer_network_id = self.get_peer_network_id_for_peer(peer);
        self.network_client
            .send_to_peer_rpc(message, rpc_timeout, peer_network_id)
            .await
    }

    // TODO: we shouldn't need to expose this. Migrate the code to handle peer and network ids.
    fn get_peer_network_id_for_peer(&self, peer: PeerId) -> PeerNetworkId {
        PeerNetworkId::new(NetworkId::Validator, peer)
    }
}<|MERGE_RESOLUTION|>--- conflicted
+++ resolved
@@ -1,11 +1,8 @@
 // Copyright © Aptos Foundation
 
-<<<<<<< HEAD
-use aptos_network2::ProtocolId;
-=======
 use crate::DKGMessage;
 use aptos_config::network_id::{NetworkId, PeerNetworkId};
-use aptos_network::{
+use aptos_network2::{
     application::{error::Error, interface::NetworkClientInterface},
     ProtocolId,
 };
@@ -17,7 +14,6 @@
     ProtocolId::DKGRpcBcs,
     ProtocolId::DKGRpcJson,
 ];
->>>>>>> abdf0e15
 
 pub const DIRECT_SEND: &[ProtocolId] = &[
     ProtocolId::DKGDirectSendCompressed,
