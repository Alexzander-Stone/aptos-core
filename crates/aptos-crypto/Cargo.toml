[package]
name = "aptos-crypto"
description = "Aptos crypto"
version = "0.0.3"

# Workspace inherited keys
authors = { workspace = true }
edition = { workspace = true }
homepage = { workspace = true }
license = { workspace = true }
publish = { workspace = true }
repository = { workspace = true }
rust-version = { workspace = true }

[dependencies]
anyhow = { workspace = true }
aptos-crypto-derive = { workspace = true }
ark-ec = { workspace = true }
ark-ff = { workspace = true }
ark-std = { workspace = true }
bcs = { workspace = true }
blst = { workspace = true }
bulletproofs = { workspace = true }
bytes = { workspace = true }
curve25519-dalek = { workspace = true }
curve25519-dalek-ng = { workspace = true }
digest = { workspace = true }
ed25519-dalek = { workspace = true }
hex = { workspace = true }
hkdf = { workspace = true }
libsecp256k1 = { workspace = true }
merlin = { workspace = true }
more-asserts = { workspace = true }
once_cell = { workspace = true }
proptest = { workspace = true, optional = true }
proptest-derive = { workspace = true, optional = true }
rand = { workspace = true }
rand_core = { workspace = true }
ring = { workspace = true }
serde = { workspace = true }
serde-name = { workspace = true }
serde_bytes = { workspace = true }
sha2 = { workspace = true }
sha2_0_10_6 = { workspace = true }
static_assertions = { workspace = true }
thiserror = { workspace = true }
tiny-keccak = { workspace = true }
x25519-dalek = { workspace = true }

[dev-dependencies]
ark-bls12-381 = { workspace = true }
ark-serialize = { workspace = true }
ark-std = { workspace = true }
bitvec = { workspace = true }
blake2 = { workspace = true }
blake2-rfc = { workspace = true }
byteorder = { workspace = true }
criterion = { workspace = true }
proptest = { workspace = true }
proptest-derive = { workspace = true }
serde_json = { workspace = true }
sha3 = { workspace = true }
trybuild = { workspace = true }

[features]
default = []
assert-private-keys-not-cloneable = []
cloneable-private-keys = []
fuzzing = ["proptest", "proptest-derive", "cloneable-private-keys"]

[[bench]]
name = "ark_bls12_381"
harness = false

[[bench]]
name = "bls12381"
harness = false

[[bench]]
name = "ed25519"
harness = false

[[bench]]
name = "hash"
harness = false

[[bench]]
name = "noise"
harness = false

[[bench]]
name = "ristretto255"
harness = false

[[bench]]
name = "secp256k1"
harness = false
<<<<<<< HEAD

[[bench]]
name = "bulletproofs"
harness = false
=======
>>>>>>> ee91bf1d
<|MERGE_RESOLUTION|>--- conflicted
+++ resolved
@@ -95,10 +95,7 @@
 [[bench]]
 name = "secp256k1"
 harness = false
-<<<<<<< HEAD
 
 [[bench]]
 name = "bulletproofs"
-harness = false
-=======
->>>>>>> ee91bf1d
+harness = false